--- conflicted
+++ resolved
@@ -125,29 +125,17 @@
     par1.set_xticklabels(par1.get_xticks(), fontsize=fs-2)
     par1.xaxis.set_major_formatter(tickfmt)
 
-<<<<<<< HEAD
     # Plot title.
-    title_ax = fig.add_axes([ssl, 1-mt/h, wsl/w, mt/(h)])
-    title_ax = plotter.plot_title(title_ax, target, fs=1.5*fs, cfg=cfg)
-    if s.ndim == 3:
-        title_ax.text(0.0, 0.0, '{} {}'.format(direction.title(), line_no))
-=======
-    # Plot filename as a title in upper left (if cfg[fname_title]=True)
-    if cfg['fname_title']:
+    if cfg['filename']:
         title_ax = fig.add_axes([ssl, 1-mt/h, wsl/w, mt/(h)])
         title_ax = plotter.plot_title(title_ax, target, fs=1.5*fs, cfg=cfg)
-        if threed:
+        if s.ndim == 3:
             title_ax.text(0.0, 0.0, '{} {}'.format(direction.title(), line_no))
->>>>>>> 438a4ed1
 
     # Plot text header.
     start = (h - 1.5*mt - fhh) / h
     head_ax = fig.add_axes([ssl, start, wsl/w, fhh/h])
-<<<<<<< HEAD
     head_ax = plotter.plot_header(head_ax, s.header, fs=fs-1, cfg=cfg)
-=======
-    head_ax = plotter.plot_header(head_ax, s, fs=fs-2, cfg=cfg)
->>>>>>> 438a4ed1
 
     # Plot histogram.
     # Params for histogram plot.
@@ -312,44 +300,7 @@
     Notice.info("Config     {}".format(args.config.name))
 
     # Fill in 'missing' fields in cfg.
-<<<<<<< HEAD
     cfg = {k: cfg.get(k, v) for k, v in utils.DEFAULTS.items()}
-=======
-    defaults = {'line': 'inline',
-                'number': 0.5,
-                'sidelabel': 'right',
-                'tpi': 10,
-                'ips': 1,
-                'skip': 2,
-                'display': 'vd',
-                'gain': 1.0,
-                'percentile': 99.0,
-                'colour': [0, 0, 0],
-                'opacity': 1.0,
-                'lineweight': 0.2,
-                'cmap': 'Greys',
-                'fontsize': 10,
-                'watermark_text': '',  # None by default
-                'watermark_size': 14,
-                'watermark_family': 'sans-serif',
-                'watermark_style': 'normal',
-                'watermark_weight': 'normal',
-                'watermark_colour': 'white',
-                'watermark_rotation': 33,
-                'watermark_cols': 6,
-                'watermark_rows': 0,  # automatic
-                'stain_paper': None,
-                'coffee_rings': 0,
-                'distort': False,
-                'scribble': False,
-                'dpi': 100,
-                }
-
-    for k, v in defaults.items():
-        if cfg.get(k) is None:
-            cfg[k] = v
-
->>>>>>> 438a4ed1
     cfg['outfile'] = args.out
 
     # Go do it!
