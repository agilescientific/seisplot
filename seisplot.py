--- conflicted
+++ resolved
@@ -66,14 +66,11 @@
     return ax
 
 
-<<<<<<< HEAD
-def decorate_seismic(ax, ntraces, tickfmt, fs=10):
-=======
-def decorate_seismic(ax, ntraces, tickfmt, cfg, fs=10):
->>>>>>> 0dba7134
+def decorate_seismic(ax, ntraces, tickfmt, cfg):
     """
     Add various things to the seismic plot.
     """
+    fs = cfg['fontsize']
     # ax.set_ylim(ax.get_ylim()[::-1])
     ax.set_xlim([0, ntraces])
     ax.set_ylabel('Two-way time [ms]', fontsize=fs - 2)
@@ -234,14 +231,13 @@
     clr_ax.imshow(colour_roll2, extent=[0, ncolours, 0, 1], aspect='auto')
     clr_ax.set_yticks([])
     clr_ax.set_xticks([])
-    # annotation
-    # ma, mi = np.amax(data), np.amin(data)
+    #ma, mi = np.amax(data), np.amin(data)
     if mima:
-        clr_ax.text(0.95, 0.5, '%3.0f' % mi,
+        clr_ax.text(0.95, 0.5, '{:3.0f}'.format(mi),
                     transform=clr_ax.transAxes,
                     horizontalalignment='center', verticalalignment='top',
                     fontsize=fs - 3)
-        clr_ax.text(0.05, 0.5, '%3.0f' % ma, transform=clr_ax.transAxes,
+        clr_ax.text(0.05, 0.5, '{:3.0f}'.format(ma), transform=clr_ax.transAxes,
                     horizontalalignment='center',
                     fontsize=fs - 3)
     if plusminus:
@@ -373,7 +369,6 @@
                        extent=[0, ntraces, tbase[-1], tbase[0]],
                        aspect='auto'
                        )
-        ax = decorate_seismic(ax, ntraces, tickfmt, cfg, fs)
         # plot_colourbar(fig, ax, im, data, mima=False, fs=10)
 
     if wiggle_display:
@@ -387,7 +382,8 @@
                          alpha=cfg['opacity'],
                          lw=cfg['lineweight']
                          )
-        ax = decorate_seismic(ax, ntraces, tickfmt, cfg, fs)
+
+    ax = decorate_seismic(ax, ntraces, tickfmt, cfg)
 
     # Plot title
     title_ax = fig.add_axes([ssl, 1-mt/h, wsl/w, mt/(2*h)])
